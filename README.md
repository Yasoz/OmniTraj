--- conflicted
+++ resolved
@@ -9,13 +9,6 @@
 Files in the Repository
 
 main.py: The main script to train the model
-
-You can run the code by running the following command:
-
-```bash
-python main.py
-```
-
 utils files contains the following files:
 - dataset.py: Defines the dataset class with torch, including, trajectory, topology, road and regions. 
 - omni_semantic.py: Defines the OmniTraj model with the modality encoders.
@@ -24,10 +17,6 @@
 - road_encoder.py: Defines the road encoder.
 - region_encoder.py: Defines the region encoder.
 
-<<<<<<< HEAD
-
-=======
->>>>>>> ea5b998a
 
 data directory contains the dataset used in the paper. The dataset is a subset dataset with 1000 trajectories.
 
